--- conflicted
+++ resolved
@@ -44,16 +44,10 @@
      * @param edges the edges.
      */
     public BasicGraph(Set<N> nodes, Set<Edge<N>> edges) {
-<<<<<<< HEAD
-        this.nodes = nodes;
-        this.edges = edges;
-        this.backing = nodes.stream().collect(Collectors.toMap(Function.identity(), x -> edges.stream().filter(y -> y.a().equals(x) || y.b().equals(x)).collect(Collectors.toSet())));
-=======
         this.nodes = SetUtils.immutableCopyOf(nodes);
         this.edges = SetUtils.immutableCopyOf(edges);
 
-        throw new UnsupportedOperationException("Not implemented yet"); // TODO H1 a): remove if implemented
->>>>>>> 1de09f73
+        this.backing = nodes.stream().collect(Collectors.toMap(Function.identity(), x -> edges.stream().filter(y -> y.a().equals(x) || y.b().equals(x)).collect(Collectors.toSet())));
     }
 
     @Override
